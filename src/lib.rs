--- conflicted
+++ resolved
@@ -4,8 +4,9 @@
 //! Modules reflect the header names of the bound xmlsec1 library
 //!
 #![deny(missing_docs)]
+
 #![deny(clippy::all)]
-#![allow(clippy::new_without_default)] // simply do not agree with this
+#![allow(clippy::new_without_default)]  // simply do not agree with this
 
 // imports
 use lazy_static::lazy_static;
@@ -18,13 +19,10 @@
 pub use libxml::xpath::Context as XmlXPathContext;
 
 // internals
-<<<<<<< HEAD
 mod bindings;
 
 mod crypto;
 mod error;
-=======
->>>>>>> 1bab52f0
 mod exts;
 mod keys;
 mod nodeset;
@@ -56,9 +54,9 @@
 pub use self::xmlenc::XmlSecEncryptionContextMode;
 pub use self::xmlkeysmngr::XmlSecKeysMngr;
 
-pub use self::templates::TemplateBuilder as XmlSecTemplateBuilder;
+pub use self::templates::TemplateBuilder            as XmlSecTemplateBuilder;
 pub use self::templates::XmlDocumentTemplateBuilder as XmlSecDocumentTemplateBuilder;
-pub use self::templates::XmlDocumentTemplating as XmlSecDocumentTemplating;
+pub use self::templates::XmlDocumentTemplating      as XmlSecDocumentTemplating;
 
 pub use self::transforms::XmlSecCanonicalizationMethod;
 pub use self::transforms::XmlSecTransform;
