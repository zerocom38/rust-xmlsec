--- conflicted
+++ resolved
@@ -64,24 +64,20 @@
 ///
 /// [xmldoc]: http://kwarc.github.io/rust-libxml/libxml/tree/document/struct.Document.html
 pub struct XmlDocumentTemplateBuilder<'d> {
-    doc: &'d XmlDocument,
+    doc:     &'d XmlDocument,
     options: TemplateOptions,
 }
 
 struct TemplateOptions {
     c14n: XmlSecCanonicalizationMethod,
-<<<<<<< HEAD
-    sig: XmlSecSignatureMethod,
-=======
-
-    sig:    XmlSecSignatureMethod,
+
+    sig:  XmlSecSignatureMethod,
     refsig: XmlSecSignatureMethod,
->>>>>>> 1bab52f0
 
     ns_prefix: Option<String>,
-    uri: Option<String>,
-
-    keyname: bool,
+    uri:       Option<String>,
+
+    keyname:  bool,
     keyvalue: bool,
     x509data: bool,
 }
@@ -90,18 +86,14 @@
     fn default() -> Self {
         Self {
             c14n: XmlSecCanonicalizationMethod::ExclusiveC14N,
-<<<<<<< HEAD
-            sig: XmlSecSignatureMethod::RsaSha1,
-=======
-
-            sig:    XmlSecSignatureMethod::RsaSha1,
+
+            sig:  XmlSecSignatureMethod::RsaSha1,
             refsig: XmlSecSignatureMethod::Sha1,
->>>>>>> 1bab52f0
-
-            uri: None,
+
+            uri:       None,
             ns_prefix: None,
 
-            keyname: false,
+            keyname:  false,
             keyvalue: false,
             x509data: false,
         }
@@ -130,18 +122,13 @@
         self
     }
 
-<<<<<<< HEAD
+    fn reference_signature(mut self, sig: XmlSecSignatureMethod) -> Self {
+        self.options.refsig = sig;
+        self
+    }
+
+
     fn uri(mut self, uri: &str) -> Self {
-=======
-    fn reference_signature(mut self, sig: XmlSecSignatureMethod) -> Self
-    {
-        self.options.refsig = sig;
-        self
-    }
-
-    fn uri(mut self, uri: &str) -> Self
-    {
->>>>>>> 1bab52f0
         self.options.uri = Some(uri.to_owned());
         self
     }
@@ -193,11 +180,11 @@
 
         let signature = unsafe {
             bindings::xmlSecTmplSignatureCreateNsPref(
-                docptr,
-                self.options.c14n.to_method(),
-                self.options.sig.to_method(),
-                null(),
-                c_ns_prefix,
+            docptr,
+            self.options.c14n.to_method(),
+            self.options.sig.to_method(),
+            null(),
+            c_ns_prefix,
             )
         };
 
@@ -205,25 +192,15 @@
             panic!("Failed to create signature template");
         }
 
-<<<<<<< HEAD
         let reference = unsafe {
             bindings::xmlSecTmplSignatureAddReference(
-                signature,
-                XmlSecSignatureMethod::Sha1.to_method(),
-                null(),
-                curi,
-                null(),
-            )
-        };
-=======
-        let reference = unsafe { bindings::xmlSecTmplSignatureAddReference(
             signature,
             self.options.refsig.to_method(),
             null(),
             curi,
             null(),
-        ) };
->>>>>>> 1bab52f0
+            )
+        };
 
         if reference.is_null() {
             panic!("Failed to add enveloped transform to reference");
@@ -270,12 +247,7 @@
             }
         }
 
-        unsafe {
-            libxml::bindings::xmlAddChild(
-                rootptr as *mut libxml::bindings::_xmlNode,
-                signature as *mut libxml::bindings::_xmlNode,
-            )
-        };
+        unsafe { bindings::xmlAddChild(rootptr, signature) };
 
         Ok(())
     }
