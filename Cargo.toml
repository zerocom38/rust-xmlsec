--- conflicted
+++ resolved
@@ -1,64 +1,39 @@
-<<<<<<< HEAD
-[package]
-name = "xmlsec"
-version = "1.0.0"
-authors = [
-    "Leonhard Weber <leonhard.weber@voipir.cl>",
-    "Stefan Sommerfeld <stefan.sommerfeld@gmail.com>",
-]
-edition = "2021"
-readme = "README.md"
-license = "MIT"
-description = "Wrapper for xmlsec1 library"
-homepage = "https://github.com/zerocom38/rust-xmlsec"
-repository = "https://github.com/zerocom38/rust-xmlsec"
-keywords = ["xml", "xmlsec", "dsig"]
-build = "build.rs"
-
-[features]
-default = ["vendored"]
-vendored = []
-
-[dependencies]
-lazy_static = { version = "^1.4" }
-libxml = "0.3"
-openssl-sys = "0.9"
-bitflags = "2.4"
-
-[build-dependencies]
-bindgen = { version = "^0.69" }
-cc = "1.0"
-
-
-[target.'cfg(windows)'.build-dependencies]
-vcpkg = "0.2"
-
-[target.'cfg(macos)'.build-dependencies]
-pkg-config = "0.3"
-
-[target.'cfg(unix)'.build-dependencies]
-pkg-config = "0.3"
-=======
-[package]
-name         = "xmlsec"
-version      = "0.2.3"
-authors      = ["Leonhard Weber <leonhard.weber@voipir.cl>"]
-edition      = "2021"
-readme       = "README.md"
-license      = "MIT"
-description  = "Wrapper for xmlsec1 library"
-homepage     = "https://github.com/voipir/rust-xmlsec"
-repository   = "https://github.com/voipir/rust-xmlsec"
-keywords     = ["xml", "xmlsec", "dsig"]
-
-build = "bindings.rs"
-
-[dependencies]
-libc        = {version = "^0.2"}
-libxml      = {version = "^0.3"}
-lazy_static = {version = "^1.4"}
-
-[build-dependencies]
-pkg-config = {version = "^0.3"}
-bindgen    = {version = "^0.65"}
->>>>>>> 1bab52f0
+[package]
+name         = "xmlsec"
+version = "1.0.0"
+authors = [
+    "Leonhard Weber <leonhard.weber@voipir.cl>",
+    "Stefan Sommerfeld <stefan.sommerfeld@gmail.com>",
+]
+edition = "2021"
+readme       = "README.md"
+license      = "MIT"
+description  = "Wrapper for xmlsec1 library"
+homepage = "https://github.com/zerocom38/rust-xmlsec"
+repository = "https://github.com/zerocom38/rust-xmlsec"
+keywords     = ["xml", "xmlsec", "dsig"]
+build = "build.rs"
+
+[features]
+default = ["vendored"]
+vendored = []
+
+[dependencies]
+lazy_static = {version = "^1.4"}
+libxml = "0.3"
+openssl-sys = "0.9"
+bitflags = "2.4"
+
+[build-dependencies]
+bindgen = { version = "^0.69" }
+cc = "1.0"
+
+
+[target.'cfg(windows)'.build-dependencies]
+vcpkg = "0.2"
+
+[target.'cfg(macos)'.build-dependencies]
+pkg-config = "0.3"
+
+[target.'cfg(unix)'.build-dependencies]
+pkg-config = "0.3"